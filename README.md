--- conflicted
+++ resolved
@@ -1,7 +1,6 @@
 # Learn Programming
 ## Teach Programming To The World
 
-<<<<<<< HEAD
 This is simple TUI CLI application built in Rust which help you consume **course repos**.
 
 ![screenshot](./readme/learnp-1.png)
@@ -9,36 +8,4 @@
 ## Features
 * Dual panel interface with README preview
 * Running tests running with single keystroke
-* Hints with Ollama in case of failing tests (you have to install Ollama and at least one model)
-=======
-A Terminal User Interface (TUI) application built in Rust for learning programming through interactive exercises. The app runs tests on demand, displays output in real-time, and tracks your progress.
-
-## Features
-
-- **Interactive TUI Interface**: Beautiful terminal interface built with `ratatui`
-- **On-Demand Test Running**: Run tests with a single keypress
-- **Real-time Streaming Output**: Watch test results appear as they run, just like in a terminal
-- **Scrollable Output**: Full navigation support for long test outputs
-- **Progress Tracking**: Saves your progress in a local SQLite database
-- **Course Management**: Load and manage multiple programming courses
-- **Exercise Completion**: Visual indicators showing which exercises are completed
-- **Dual-Panel View**: Exercise details on the left, test output on the right
-
-## Installation
-
-### Install from installer
-Choose proper installer for your system in Releases.
-
-### Install from source
-
-```bash
-# Clone or navigate to the repository
-cd learn-programming-app
-
-# Install the application
-cargo install --path .
-
-# The binary will be installed to ~/.cargo/bin/learnp
-```
-This project is open source and available under the MIT License.
->>>>>>> c13c395b
+* Hints with Ollama in case of failing tests (you have to install Ollama and at least one model)